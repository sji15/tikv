#[cfg_attr(rustfmt, rustfmt_skip)]
pub mod raftpb;
<<<<<<< HEAD
pub mod raft_serverpb;
pub mod kvrpc;
=======
#[cfg_attr(rustfmt, rustfmt_skip)]
pub mod raft_serverpb;
>>>>>>> 1432e071
<|MERGE_RESOLUTION|>--- conflicted
+++ resolved
@@ -1,9 +1,5 @@
 #[cfg_attr(rustfmt, rustfmt_skip)]
 pub mod raftpb;
-<<<<<<< HEAD
-pub mod raft_serverpb;
-pub mod kvrpc;
-=======
 #[cfg_attr(rustfmt, rustfmt_skip)]
 pub mod raft_serverpb;
->>>>>>> 1432e071
+pub mod kvrpc;